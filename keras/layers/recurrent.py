# -*- coding: utf-8 -*-
from __future__ import absolute_import
import numpy as np

from .. import backend as K
from .. import activations, initializations, regularizers
from ..layers.core import MaskedLayer


def time_distributed_dense(x, w, b=None, dropout=None,
                           input_dim=None, output_dim=None, timesteps=None):
    '''Apply y.w + b for every temporal slice y of x.
    '''
    if not input_dim:
        # won't work with TensorFlow
        input_dim = K.shape(x)[2]
    if not timesteps:
        # won't work with TensorFlow
        timesteps = K.shape(x)[1]
    if not output_dim:
        # won't work with TensorFlow
        output_dim = K.shape(w)[1]
    if dropout:
        ones = K.ones_like(K.reshape(x[:, 0, :], (-1, input_dim)))
        dropout_matrix = K.dropout(ones, dropout)
    # collapse time dimension and batch dimension together
    x = K.reshape(x, (-1, input_dim))
    if dropout:
        x *= K.concatenate([dropout_matrix] * timesteps, 0)
    x = K.dot(x, w)
    if b:
        x = x + b
    # reshape to 3D tensor
    x = K.reshape(x, (-1, timesteps, output_dim))
    return x


class Recurrent(MaskedLayer):
    '''Abstract base class for recurrent layers.
    Do not use in a model -- it's not a functional layer!

    All recurrent layers (GRU, LSTM, SimpleRNN) also
    follow the specifications of this class and accept
    the keyword arguments listed below.

    # Input shape
        3D tensor with shape `(nb_samples, timesteps, input_dim)`.

    # Output shape
        - if `return_sequences`: 3D tensor with shape
            `(nb_samples, timesteps, output_dim)`.
        - else, 2D tensor with shape `(nb_samples, output_dim)`.

    # Arguments
        weights: list of numpy arrays to set as initial weights.
            The list should have 3 elements, of shapes:
            `[(input_dim, output_dim), (output_dim, output_dim), (output_dim,)]`.
        return_sequences: Boolean. Whether to return the last output
            in the output sequence, or the full sequence.
        go_backwards: Boolean (default False).
            If True, process the input sequence backwards.
        stateful: Boolean (default False). If True, the last state
            for each sample at index i in a batch will be used as initial
            state for the sample of index i in the following batch.
        input_dim: dimensionality of the input (integer).
            This argument (or alternatively, the keyword argument `input_shape`)
            is required when using this layer as the first layer in a model.
        input_length: Length of input sequences, to be specified
            when it is constant.
            This argument is required if you are going to connect
            `Flatten` then `Dense` layers upstream
            (without it, the shape of the dense outputs cannot be computed).
            Note that if the recurrent layer is not the first layer
            in your model, you would need to specify the input length
            at the level of the first layer
            (e.g. via the `input_shape` argument)

    # Masking
        This layer supports masking for input data with a variable number
        of timesteps. To introduce masks to your data,
        use an [Embedding](embeddings.md) layer with the `mask_zero` parameter
        set to `True`.

    # TensorFlow warning
        For the time being, when using the TensorFlow backend,
        the number of timesteps used must be specified in your model.
        Make sure to pass an `input_length` int argument to your
        recurrent layer (if it comes first in your model),
        or to pass a complete `input_shape` argument to the first layer
        in your model otherwise.


    # Note on using statefulness in RNNs
        You can set RNN layers to be 'stateful', which means that the states
        computed for the samples in one batch will be reused as initial states
        for the samples in the next batch.
        This assumes a one-to-one mapping between
        samples in different successive batches.

        To enable statefulness:
            - specify `stateful=True` in the layer constructor.
            - specify a fixed batch size for your model, by passing
                a `batch_input_shape=(...)` to the first layer in your model.
                This is the expected shape of your inputs *including the batch size*.
                It should be a tuple of integers, e.g. `(32, 10, 100)`.

        To reset the states of your model, call `.reset_states()` on either
        a specific layer, or on your entire model.

    # Note on using dropout with TensorFlow
        When using the TensorFlow backend, specify a fixed batch size for your model
        following the notes on statefulness RNNs.
    '''
    input_ndim = 3

    def __init__(self, weights=None,
                 return_sequences=False, go_backwards=False, stateful=False,
                 input_dim=None, input_length=None, **kwargs):
        self.return_sequences = return_sequences
        self.initial_weights = weights
        self.go_backwards = go_backwards
        self.stateful = stateful

        self.input_dim = input_dim
        self.input_length = input_length
        if self.input_dim:
            kwargs['input_shape'] = (self.input_length, self.input_dim)
        super(Recurrent, self).__init__(**kwargs)

    def get_output_mask(self, train=False):
        if self.return_sequences:
            return super(Recurrent, self).get_output_mask(train)
        else:
            return None

    @property
    def output_shape(self):
        input_shape = self.input_shape
        if self.return_sequences:
            return (input_shape[0], input_shape[1], self.output_dim)
        else:
            return (input_shape[0], self.output_dim)

    def step(self, x, states):
        raise NotImplementedError

    def get_constants(self, x, train=False):
        return []

    def get_initial_states(self, x):
        # build an all-zero tensor of shape (samples, output_dim)
<<<<<<< HEAD
        initial_state = K.zeros_like(x)  # (samples, timesteps, input_dim)
        initial_state = K.sum(initial_state, axis=1)  # (samples, input_dim)
        reducer = K.zeros((self.input_dim, self.output_dim))
        initial_state = K.dot(initial_state, reducer)  # (samples, output_dim)
=======
        initial_state = X[:, 0, 0] * 0  # (samples, )
        initial_state = K.pack([initial_state] * self.output_dim)  # (output_dim, samples)
        initial_state = K.permute_dimensions(initial_state, (1, 0))  # (samples, output_dim)
>>>>>>> 73e563ec
        initial_states = [initial_state for _ in range(len(self.states))]
        return initial_states

    def preprocess_input(self, x, train=False):
        return x

    def get_output(self, train=False):
        # input shape: (nb_samples, time (padded with zeros), input_dim)
        X = self.get_input(train)
        mask = self.get_input_mask(train)

        assert K.ndim(X) == 3
        if K._BACKEND == 'tensorflow':
            if not self.input_shape[1]:
                raise Exception('When using TensorFlow, you should define ' +
                                'explicitly the number of timesteps of ' +
                                'your sequences.\n' +
                                'If your first layer is an Embedding, ' +
                                'make sure to pass it an "input_length" ' +
                                'argument. Otherwise, make sure ' +
                                'the first layer has ' +
                                'an "input_shape" or "batch_input_shape" ' +
                                'argument, including the time axis.')
        if self.stateful:
            initial_states = self.states
        else:
            initial_states = self.get_initial_states(X)
        constants = self.get_constants(X, train)
        preprocessed_input = self.preprocess_input(X, train)

        last_output, outputs, states = K.rnn(self.step, preprocessed_input,
                                             initial_states,
                                             go_backwards=self.go_backwards,
                                             mask=mask,
                                             constants=constants)
        if self.stateful:
            self.updates = []
            for i in range(len(states)):
                self.updates.append((self.states[i], states[i]))

        if self.return_sequences:
            return outputs
        else:
            return last_output

    def get_config(self):
        config = {"name": self.__class__.__name__,
                  "return_sequences": self.return_sequences,
                  "go_backwards": self.go_backwards,
                  "stateful": self.stateful}
        if self.stateful:
            config['batch_input_shape'] = self.input_shape
        else:
            config['input_dim'] = self.input_dim
            config['input_length'] = self.input_length

        base_config = super(Recurrent, self).get_config()
        return dict(list(base_config.items()) + list(config.items()))


class SimpleRNN(Recurrent):
    '''Fully-connected RNN where the output is to be fed back to input.

    # Arguments
        output_dim: dimension of the internal projections and the final output.
        init: weight initialization function.
            Can be the name of an existing function (str),
            or a Theano function (see: [initializations](../initializations.md)).
        inner_init: initialization function of the inner cells.
        activation: activation function.
            Can be the name of an existing function (str),
            or a Theano function (see: [activations](../activations.md)).
        W_regularizer: instance of [WeightRegularizer](../regularizers.md)
            (eg. L1 or L2 regularization), applied to the input weights matrices.
        U_regularizer: instance of [WeightRegularizer](../regularizers.md)
            (eg. L1 or L2 regularization), applied to the recurrent weights matrices.
        b_regularizer: instance of [WeightRegularizer](../regularizers.md),
            applied to the bias.
        dropout_W: float between 0 and 1. Fraction of the input units to drop for input gates.
        dropout_U: float between 0 and 1. Fraction of the input units to drop for recurrent connections.

    # References
        - [A Theoretically Grounded Application of Dropout in Recurrent Neural Networks](http://arxiv.org/abs/1512.05287)
    '''
    def __init__(self, output_dim,
                 init='glorot_uniform', inner_init='orthogonal',
                 activation='tanh',
                 W_regularizer=None, U_regularizer=None, b_regularizer=None,
                 dropout_W=0., dropout_U=0., **kwargs):
        self.output_dim = output_dim
        self.init = initializations.get(init)
        self.inner_init = initializations.get(inner_init)
        self.activation = activations.get(activation)
        self.W_regularizer = W_regularizer
        self.U_regularizer = U_regularizer
        self.b_regularizer = b_regularizer
        self.dropout_W, self.dropout_U = dropout_W, dropout_U
        super(SimpleRNN, self).__init__(**kwargs)

    def build(self):
        input_shape = self.input_shape
        if self.stateful:
            self.reset_states()
        else:
            # initial states: all-zero tensor of shape (output_dim)
            self.states = [None]
        input_dim = input_shape[2]
        self.input_dim = input_dim

        self.W = self.init((input_dim, self.output_dim))
        self.U = self.inner_init((self.output_dim, self.output_dim))
        self.b = K.zeros((self.output_dim,))

        def append_regulariser(input_regulariser, param, regularizers_list):
            regulariser = regularizers.get(input_regulariser)
            if regulariser:
                regulariser.set_param(param)
                regularizers_list.append(regulariser)

        self.regularizers = []
        append_regulariser(self.W_regularizer, self.W, self.regularizers)
        append_regulariser(self.U_regularizer, self.U, self.regularizers)
        append_regulariser(self.b_regularizer, self.b, self.regularizers)

        self.trainable_weights = [self.W, self.U, self.b]

        if self.initial_weights is not None:
            self.set_weights(self.initial_weights)
            del self.initial_weights

    def reset_states(self):
        assert self.stateful, 'Layer must be stateful.'
        input_shape = self.input_shape
        if not input_shape[0]:
            raise Exception('If a RNN is stateful, a complete ' +
                            'input_shape must be provided (including batch size).')
        if hasattr(self, 'states'):
            K.set_value(self.states[0],
                        np.zeros((input_shape[0], self.output_dim)))
        else:
            self.states = [K.zeros((input_shape[0], self.output_dim))]

    def preprocess_input(self, x, train=False):
        if train and (0 < self.dropout_W < 1):
            dropout = self.dropout_W
        else:
            dropout = 0
        input_shape = self.input_shape
        input_dim = input_shape[2]
        timesteps = input_shape[1]
        return time_distributed_dense(x, self.W, self.b, dropout,
                                      input_dim, self.output_dim, timesteps)

    def step(self, h, states):
        prev_output = states[0]
        if len(states) == 2:
            B_U = states[1]
        else:
            B_U = 1.
        output = self.activation(h + K.dot(prev_output * B_U, self.U))
        return output, [output]

    def get_constants(self, x, train=False):
        if train and (0 < self.dropout_U < 1):
            ones = K.ones_like(K.reshape(x[:, 0, 0], (-1, 1)))
            ones = K.concatenate([ones] * self.output_dim, 1)
            B_U = K.dropout(ones, self.dropout_U)
            return [B_U]
        return []

    def get_config(self):
        config = {"output_dim": self.output_dim,
                  "init": self.init.__name__,
                  "inner_init": self.inner_init.__name__,
                  "activation": self.activation.__name__,
                  "W_regularizer": self.W_regularizer.get_config() if self.W_regularizer else None,
                  "U_regularizer": self.U_regularizer.get_config() if self.U_regularizer else None,
                  "b_regularizer": self.b_regularizer.get_config() if self.b_regularizer else None,
                  "dropout_W": self.dropout_W,
                  "dropout_U": self.dropout_U}
        base_config = super(SimpleRNN, self).get_config()
        return dict(list(base_config.items()) + list(config.items()))


class GRU(Recurrent):
    '''Gated Recurrent Unit - Cho et al. 2014.

    # Arguments
        output_dim: dimension of the internal projections and the final output.
        init: weight initialization function.
            Can be the name of an existing function (str),
            or a Theano function (see: [initializations](../initializations.md)).
        inner_init: initialization function of the inner cells.
        activation: activation function.
            Can be the name of an existing function (str),
            or a Theano function (see: [activations](../activations.md)).
        inner_activation: activation function for the inner cells.
        W_regularizer: instance of [WeightRegularizer](../regularizers.md)
            (eg. L1 or L2 regularization), applied to the input weights matrices.
        U_regularizer: instance of [WeightRegularizer](../regularizers.md)
            (eg. L1 or L2 regularization), applied to the recurrent weights matrices.
        b_regularizer: instance of [WeightRegularizer](../regularizers.md),
            applied to the bias.
        dropout_W: float between 0 and 1. Fraction of the input units to drop for input gates.
        dropout_U: float between 0 and 1. Fraction of the input units to drop for recurrent connections.

    # References
        - [On the Properties of Neural Machine Translation: Encoder–Decoder Approaches](http://www.aclweb.org/anthology/W14-4012)
        - [Empirical Evaluation of Gated Recurrent Neural Networks on Sequence Modeling](http://arxiv.org/pdf/1412.3555v1.pdf)
        - [A Theoretically Grounded Application of Dropout in Recurrent Neural Networks](http://arxiv.org/abs/1512.05287)
    '''
    def __init__(self, output_dim,
                 init='glorot_uniform', inner_init='orthogonal',
                 activation='tanh', inner_activation='hard_sigmoid',
                 W_regularizer=None, U_regularizer=None, b_regularizer=None,
                 dropout_W=0., dropout_U=0., **kwargs):
        self.output_dim = output_dim
        self.init = initializations.get(init)
        self.inner_init = initializations.get(inner_init)
        self.activation = activations.get(activation)
        self.inner_activation = activations.get(inner_activation)
        self.W_regularizer = W_regularizer
        self.U_regularizer = U_regularizer
        self.b_regularizer = b_regularizer
        self.dropout_W, self.dropout_U = dropout_W, dropout_U
        super(GRU, self).__init__(**kwargs)

    def build(self):
        input_shape = self.input_shape
        input_dim = input_shape[2]
        self.input_dim = input_dim
        self.input = K.placeholder(input_shape)

        self.W_z = self.init((input_dim, self.output_dim))
        self.U_z = self.inner_init((self.output_dim, self.output_dim))
        self.b_z = K.zeros((self.output_dim,))

        self.W_r = self.init((input_dim, self.output_dim))
        self.U_r = self.inner_init((self.output_dim, self.output_dim))
        self.b_r = K.zeros((self.output_dim,))

        self.W_h = self.init((input_dim, self.output_dim))
        self.U_h = self.inner_init((self.output_dim, self.output_dim))
        self.b_h = K.zeros((self.output_dim,))

        def append_regulariser(input_regulariser, param, regularizers_list):
            regulariser = regularizers.get(input_regulariser)
            if regulariser:
                regulariser.set_param(param)
                regularizers_list.append(regulariser)

        self.regularizers = []
        for W in [self.W_z, self.W_r, self.W_h]:
            append_regulariser(self.W_regularizer, W, self.regularizers)
        for U in [self.U_z, self.U_r, self.U_h]:
            append_regulariser(self.U_regularizer, U, self.regularizers)
        for b in [self.b_z, self.b_r, self.b_h]:
            append_regulariser(self.b_regularizer, b, self.regularizers)

        self.trainable_weights = [self.W_z, self.U_z, self.b_z,
                                  self.W_r, self.U_r, self.b_r,
                                  self.W_h, self.U_h, self.b_h]
        if self.stateful:
            self.reset_states()
        else:
            # initial states: all-zero tensor of shape (output_dim)
            self.states = [None]

        if self.initial_weights is not None:
            self.set_weights(self.initial_weights)
            del self.initial_weights

    def reset_states(self):
        assert self.stateful, 'Layer must be stateful.'
        input_shape = self.input_shape
        if not input_shape[0]:
            raise Exception('If a RNN is stateful, a complete ' +
                            'input_shape must be provided (including batch size).')
        if hasattr(self, 'states'):
            K.set_value(self.states[0],
                        np.zeros((input_shape[0], self.output_dim)))
        else:
            self.states = [K.zeros((input_shape[0], self.output_dim))]

    def preprocess_input(self, x, train=False):
        if train and (0 < self.dropout_W < 1):
            dropout = self.dropout_W
        else:
            dropout = 0
        input_shape = self.input_shape
        input_dim = input_shape[2]
        timesteps = input_shape[1]

        x_z = time_distributed_dense(x, self.W_z, self.b_z, dropout,
                                     input_dim, self.output_dim, timesteps)
        x_r = time_distributed_dense(x, self.W_r, self.b_r, dropout,
                                     input_dim, self.output_dim, timesteps)
        x_h = time_distributed_dense(x, self.W_h, self.b_h, dropout,
                                     input_dim, self.output_dim, timesteps)
        return K.concatenate([x_z, x_r, x_h], axis=2)

    def step(self, x, states):
        h_tm1 = states[0]  # previous memory
        if len(states) == 2:
            B_U = states[1]  # dropout matrices for recurrent units
        else:
            B_U = [1., 1., 1.]

        x_z = x[:, :self.output_dim]
        x_r = x[:, self.output_dim: 2 * self.output_dim]
        x_h = x[:, 2 * self.output_dim:]

        z = self.inner_activation(x_z + K.dot(h_tm1 * B_U[0], self.U_z))
        r = self.inner_activation(x_r + K.dot(h_tm1 * B_U[1], self.U_r))

        hh = self.activation(x_h + K.dot(r * h_tm1 * B_U[2], self.U_h))
        h = z * h_tm1 + (1 - z) * hh
        return h, [h]

    def get_constants(self, x, train=False):
        if train and (0 < self.dropout_U < 1):
            ones = K.ones_like(K.reshape(x[:, 0, 0], (-1, 1)))
            ones = K.concatenate([ones] * self.output_dim, 1)
            B_U = [K.dropout(ones, self.dropout_U) for _ in range(3)]
            return [B_U]
        return []

    def get_config(self):
        config = {"output_dim": self.output_dim,
                  "init": self.init.__name__,
                  "inner_init": self.inner_init.__name__,
                  "activation": self.activation.__name__,
                  "inner_activation": self.inner_activation.__name__,
                  "W_regularizer": self.W_regularizer.get_config() if self.W_regularizer else None,
                  "U_regularizer": self.U_regularizer.get_config() if self.U_regularizer else None,
                  "b_regularizer": self.b_regularizer.get_config() if self.b_regularizer else None,
                  "dropout_W": self.dropout_W,
                  "dropout_U": self.dropout_U}
        base_config = super(GRU, self).get_config()
        return dict(list(base_config.items()) + list(config.items()))


class LSTM(Recurrent):
    '''Long-Short Term Memory unit - Hochreiter 1997.

    For a step-by-step description of the algorithm, see
    [this tutorial](http://deeplearning.net/tutorial/lstm.html).

    # Arguments
        output_dim: dimension of the internal projections and the final output.
        init: weight initialization function.
            Can be the name of an existing function (str),
            or a Theano function (see: [initializations](../initializations.md)).
        inner_init: initialization function of the inner cells.
        forget_bias_init: initialization function for the bias of the forget gate.
            [Jozefowicz et al.](http://www.jmlr.org/proceedings/papers/v37/jozefowicz15.pdf)
            recommend initializing with ones.
        activation: activation function.
            Can be the name of an existing function (str),
            or a Theano function (see: [activations](../activations.md)).
        inner_activation: activation function for the inner cells.
        W_regularizer: instance of [WeightRegularizer](../regularizers.md)
            (eg. L1 or L2 regularization), applied to the input weights matrices.
        U_regularizer: instance of [WeightRegularizer](../regularizers.md)
            (eg. L1 or L2 regularization), applied to the recurrent weights matrices.
        b_regularizer: instance of [WeightRegularizer](../regularizers.md),
            applied to the bias.
        dropout_W: float between 0 and 1. Fraction of the input units to drop for input gates.
        dropout_U: float between 0 and 1. Fraction of the input units to drop for recurrent connections.

    # References
        - [Long short-term memory](http://deeplearning.cs.cmu.edu/pdfs/Hochreiter97_lstm.pdf) (original 1997 paper)
        - [Learning to forget: Continual prediction with LSTM](http://www.mitpressjournals.org/doi/pdf/10.1162/089976600300015015)
        - [Supervised sequence labelling with recurrent neural networks](http://www.cs.toronto.edu/~graves/preprint.pdf)
        - [A Theoretically Grounded Application of Dropout in Recurrent Neural Networks](http://arxiv.org/abs/1512.05287)
    '''
    def __init__(self, output_dim,
                 init='glorot_uniform', inner_init='orthogonal',
                 forget_bias_init='one', activation='tanh',
                 inner_activation='hard_sigmoid',
                 W_regularizer=None, U_regularizer=None, b_regularizer=None,
                 dropout_W=0., dropout_U=0., **kwargs):
        self.output_dim = output_dim
        self.init = initializations.get(init)
        self.inner_init = initializations.get(inner_init)
        self.forget_bias_init = initializations.get(forget_bias_init)
        self.activation = activations.get(activation)
        self.inner_activation = activations.get(inner_activation)
        self.W_regularizer = W_regularizer
        self.U_regularizer = U_regularizer
        self.b_regularizer = b_regularizer
        self.dropout_W, self.dropout_U = dropout_W, dropout_U
        super(LSTM, self).__init__(**kwargs)

    def build(self):
        input_shape = self.input_shape
        input_dim = input_shape[2]
        self.input_dim = input_dim
        self.input = K.placeholder(input_shape)

        if self.stateful:
            self.reset_states()
        else:
            # initial states: 2 all-zero tensors of shape (output_dim)
            self.states = [None, None]

        self.W_i = self.init((input_dim, self.output_dim))
        self.U_i = self.inner_init((self.output_dim, self.output_dim))
        self.b_i = K.zeros((self.output_dim,))

        self.W_f = self.init((input_dim, self.output_dim))
        self.U_f = self.inner_init((self.output_dim, self.output_dim))
        self.b_f = self.forget_bias_init((self.output_dim,))

        self.W_c = self.init((input_dim, self.output_dim))
        self.U_c = self.inner_init((self.output_dim, self.output_dim))
        self.b_c = K.zeros((self.output_dim,))

        self.W_o = self.init((input_dim, self.output_dim))
        self.U_o = self.inner_init((self.output_dim, self.output_dim))
        self.b_o = K.zeros((self.output_dim,))

        def append_regulariser(input_regulariser, param, regularizers_list):
            regulariser = regularizers.get(input_regulariser)
            if regulariser:
                regulariser.set_param(param)
                regularizers_list.append(regulariser)

        self.regularizers = []
        for W in [self.W_i, self.W_f, self.W_i, self.W_o]:
            append_regulariser(self.W_regularizer, W, self.regularizers)
        for U in [self.U_i, self.U_f, self.U_i, self.U_o]:
            append_regulariser(self.U_regularizer, U, self.regularizers)
        for b in [self.b_i, self.b_f, self.b_i, self.b_o]:
            append_regulariser(self.b_regularizer, b, self.regularizers)

        self.trainable_weights = [self.W_i, self.U_i, self.b_i,
                                  self.W_c, self.U_c, self.b_c,
                                  self.W_f, self.U_f, self.b_f,
                                  self.W_o, self.U_o, self.b_o]

        if self.initial_weights is not None:
            self.set_weights(self.initial_weights)
            del self.initial_weights

    def reset_states(self):
        assert self.stateful, 'Layer must be stateful.'
        input_shape = self.input_shape
        if not input_shape[0]:
            raise Exception('If a RNN is stateful, a complete ' +
                            'input_shape must be provided (including batch size).')
        if hasattr(self, 'states'):
            K.set_value(self.states[0],
                        np.zeros((input_shape[0], self.output_dim)))
            K.set_value(self.states[1],
                        np.zeros((input_shape[0], self.output_dim)))
        else:
            self.states = [K.zeros((input_shape[0], self.output_dim)),
                           K.zeros((input_shape[0], self.output_dim))]

    def preprocess_input(self, x, train=False):
        if train and (0 < self.dropout_W < 1):
            dropout = self.dropout_W
        else:
            dropout = 0
        input_shape = self.input_shape
        input_dim = input_shape[2]
        timesteps = input_shape[1]

        x_i = time_distributed_dense(x, self.W_i, self.b_i, dropout,
                                     input_dim, self.output_dim, timesteps)
        x_f = time_distributed_dense(x, self.W_f, self.b_f, dropout,
                                     input_dim, self.output_dim, timesteps)
        x_c = time_distributed_dense(x, self.W_c, self.b_c, dropout,
                                     input_dim, self.output_dim, timesteps)
        x_o = time_distributed_dense(x, self.W_o, self.b_o, dropout,
                                     input_dim, self.output_dim, timesteps)
        return K.concatenate([x_i, x_f, x_c, x_o], axis=2)

    def step(self, x, states):
        h_tm1 = states[0]
        c_tm1 = states[1]
        if len(states) == 3:
            B_U = states[2]
        else:
            B_U = [1. for _ in range(4)]

        x_i = x[:, :self.output_dim]
        x_f = x[:, self.output_dim: 2 * self.output_dim]
        x_c = x[:, 2 * self.output_dim: 3 * self.output_dim]
        x_o = x[:, 3 * self.output_dim:]

        i = self.inner_activation(x_i + K.dot(h_tm1 * B_U[0], self.U_i))
        f = self.inner_activation(x_f + K.dot(h_tm1 * B_U[1], self.U_f))
        c = f * c_tm1 + i * self.activation(x_c + K.dot(h_tm1 * B_U[2], self.U_c))
        o = self.inner_activation(x_o + K.dot(h_tm1 * B_U[3], self.U_o))

        h = o * self.activation(c)
        return h, [h, c]

    def get_constants(self, x, train=False):
        if train and (0 < self.dropout_U < 1):
            ones = K.ones_like(K.reshape(x[:, 0, 0], (-1, 1)))
            ones = K.concatenate([ones] * self.output_dim, 1)
            B_U = [K.dropout(ones, self.dropout_U) for _ in range(4)]
            return [B_U]
        return []

    def get_config(self):
        config = {"output_dim": self.output_dim,
                  "init": self.init.__name__,
                  "inner_init": self.inner_init.__name__,
                  "forget_bias_init": self.forget_bias_init.__name__,
                  "activation": self.activation.__name__,
                  "inner_activation": self.inner_activation.__name__,
                  "W_regularizer": self.W_regularizer.get_config() if self.W_regularizer else None,
                  "U_regularizer": self.U_regularizer.get_config() if self.U_regularizer else None,
                  "b_regularizer": self.b_regularizer.get_config() if self.b_regularizer else None,
                  "dropout_W": self.dropout_W,
                  "dropout_U": self.dropout_U}
        base_config = super(LSTM, self).get_config()
        return dict(list(base_config.items()) + list(config.items()))<|MERGE_RESOLUTION|>--- conflicted
+++ resolved
@@ -149,16 +149,9 @@
 
     def get_initial_states(self, x):
         # build an all-zero tensor of shape (samples, output_dim)
-<<<<<<< HEAD
-        initial_state = K.zeros_like(x)  # (samples, timesteps, input_dim)
-        initial_state = K.sum(initial_state, axis=1)  # (samples, input_dim)
-        reducer = K.zeros((self.input_dim, self.output_dim))
-        initial_state = K.dot(initial_state, reducer)  # (samples, output_dim)
-=======
-        initial_state = X[:, 0, 0] * 0  # (samples, )
+        initial_state = x[:, 0, 0] * 0  # (samples, )
         initial_state = K.pack([initial_state] * self.output_dim)  # (output_dim, samples)
         initial_state = K.permute_dimensions(initial_state, (1, 0))  # (samples, output_dim)
->>>>>>> 73e563ec
         initial_states = [initial_state for _ in range(len(self.states))]
         return initial_states
 
